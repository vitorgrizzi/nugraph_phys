--- conflicted
+++ resolved
@@ -22,14 +22,9 @@
     inference, and compute training metrics."""
     def __init__(self,
                  in_features: int = 4,
-<<<<<<< HEAD
-                 planar_features: int = 64,
-                 nexus_features: int = 16,
-                 instance_features: int = 3,
-=======
                  planar_features: int = 128,
                  nexus_features: int = 32,
->>>>>>> eaf298f8
+                 instance_features: int = 3,
                  vertex_aggr: str = 'lstm',
                  vertex_lstm_features: int = 64,
                  vertex_mlp_features: list[int] = [ 64 ],
