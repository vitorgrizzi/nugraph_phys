from argparse import ArgumentParser
import warnings

import torch
<<<<<<< HEAD
from torch import Tensor
=======
from torch import Tensor, cat, empty
>>>>>>> bb340973
from torch.optim import AdamW
from torch.optim.lr_scheduler import OneCycleLR
from pytorch_lightning import LightningModule
from torch_geometric.data import Batch, HeteroData
from torch_geometric.utils import unbatch

from .encoder import Encoder
from .plane import PlaneNet
from .nexus import NexusNet
from .decoders import SemanticDecoder, FilterDecoder, EventDecoder

class NuGraph2(LightningModule):
    """PyTorch Lightning module for model training.

    Wrap the base model in a LightningModule wrapper to handle training and
    inference, and compute training metrics."""
    def __init__(self,
                 in_features: int = 4,
                 node_features: int = 8,
                 edge_features: int = 8,
                 sp_features: int = 8,
                 planes: list[str] = ['u','v','y'],
                 semantic_classes: list[str] = ['MIP','HIP','shower','michel','diffuse'],
                 event_classes: list[str] = ['numu','nue','nc'],
                 num_iters: int = 5,
                 event_head: bool = True,
                 semantic_head: bool = True,
                 filter_head: bool = False,
                 checkpoint: bool = False,
                 lr: float = 0.001):
        super().__init__()

        warnings.filterwarnings("ignore", ".*NaN values found in confusion matrix.*")

        self.save_hyperparameters()

        self.planes = planes
        self.semantic_classes = semantic_classes
        self.event_classes = event_classes
        self.num_iters = num_iters
        self.lr = lr

        self.encoder = Encoder(in_features,
                               node_features,
                               planes,
                               semantic_classes)

        self.plane_net = PlaneNet(in_features,
                                  node_features,
                                  edge_features,
                                  len(semantic_classes),
                                  planes,
                                  checkpoint=checkpoint)

        self.nexus_net = NexusNet(node_features,
                                  edge_features,
                                  sp_features,
                                  len(semantic_classes),
                                  planes,
                                  checkpoint=checkpoint)

        self.decoders = []

        if event_head:
            self.event_decoder = EventDecoder(
                node_features,
                planes,
                semantic_classes,
                event_classes)
            self.decoders.append(self.event_decoder)

        if semantic_head:
            self.semantic_decoder = SemanticDecoder(
                node_features,
                planes,
                semantic_classes)
            self.decoders.append(self.semantic_decoder)

        if filter_head:
            self.filter_decoder = FilterDecoder(
                node_features,
                planes,
                semantic_classes)
            self.decoders.append(self.filter_decoder)

        if len(self.decoders) == 0:
            raise Exception('At least one decoder head must be enabled!')

    def forward(self,
                x: dict[str, Tensor],
                edge_index_plane: dict[str, Tensor],
                edge_index_nexus: dict[str, Tensor],
                nexus: Tensor,
                batch: dict[str, Tensor]) -> dict[str, Tensor]:
        m = self.encoder(x)
        for _ in range(self.num_iters):
            # shortcut connect features
            for i, p in enumerate(self.planes):
                s = x[p].detach().unsqueeze(1).expand(-1, m[p].size(1), -1)
                m[p] = torch.cat((m[p], s), dim=-1)
            self.plane_net(m, edge_index_plane)
            self.nexus_net(m, edge_index_nexus, nexus)
        ret = {}
        for decoder in self.decoders:
            ret.update(decoder(m, batch))
        return ret

    def step(self, data: HeteroData | Batch):

        # if it's a single data instance, convert to batch manually
        if isinstance(data, Batch):
            batch = data
        else:
            batch = Batch.from_data_list([data])

        # unpack tensors to pass into forward function
        x = self(batch.collect('x'),
                 { p: batch[p, 'plane', p].edge_index for p in self.planes },
                 { p: batch[p, 'nexus', 'sp'].edge_index for p in self.planes },
                 torch.empty(batch['sp'].num_nodes, 0),
                 { p: batch[p].batch for p in self.planes })

        # append output tensors back onto input data object
        if isinstance(data, Batch):
            dlist = [ HeteroData() for i in range(data.num_graphs) ]
            for attr, planes in x.items():
                for p, t in planes.items():
                    if t.size(0) == data[p].num_nodes:
                        tlist = unbatch(t, data[p].batch)
                    elif t.size(0) == data.num_graphs:
                        tlist = unbatch(t, torch.arange(data.num_graphs))
                    else:
                        raise Exception(f'don\'t know how to unbatch attribute {attr}')
                    for it_d, it_t in zip(dlist, tlist):
                        it_d[p][attr] = it_t
            tmp = Batch.from_data_list(dlist)
            data.update(tmp)
            for attr, planes in x.items():
                for p in planes:
                    data._slice_dict[p][attr] = tmp._slice_dict[p][attr]
                    data._inc_dict[p][attr] = tmp._inc_dict[p][attr]

        else:
            for key, value in x.items():
                data.set_value_dict(key, value)

    def on_train_start(self):
        hpmetrics = { 'max_lr': self.hparams.lr }
        self.logger.log_hyperparams(self.hparams, metrics=hpmetrics)

        scalars = {
            'loss': {'loss': [ 'Multiline', [ 'loss/train', 'loss/val' ]]},
            'acc': {}
        }
        for c in self.semantic_classes:
            scalars['acc'][c] = [ 'Multiline', [
                f'semantic_accuracy_class_train/{c}',
                f'semantic_accuracy_class_val/{c}'
            ]]
        self.logger.experiment.add_custom_scalars(scalars)

    def training_step(self,
                      batch,
                      batch_idx: int) -> float:
        self.step(batch)
        total_loss = 0.
        for decoder in self.decoders:
            loss, metrics = decoder.loss(batch, 'train')
            total_loss += loss
            self.log_dict(metrics, batch_size=batch.num_graphs)
        self.log('loss/train', total_loss, batch_size=batch.num_graphs, prog_bar=True)
        # GPU memory metric
        if self.device != 'cpu':
            allocated = torch.cuda.memory_allocated(self.device)
            allocated = float(allocated) / float(1073741824)
            self.log('gpu_memory/allocated', allocated,
                     batch_size=batch.num_graphs, reduce_fx=torch.max)
        return total_loss

    def validation_step(self,
                        batch,
                        batch_idx: int) -> None:
        self.step(batch)
        total_loss = 0.
        for decoder in self.decoders:
            loss, metrics = decoder.loss(batch, 'val', True)
            total_loss += loss
            self.log_dict(metrics, batch_size=batch.num_graphs)
        self.log('loss/val', total_loss, batch_size=batch.num_graphs)

    def on_validation_epoch_end(self) -> None:
        epoch = self.trainer.current_epoch + 1
        for decoder in self.decoders:
            decoder.on_epoch_end(self.logger, 'val', epoch)

    def test_step(self,
                  batch,
                  batch_idx: int = 0) -> None:
        self.step(batch)
        total_loss = 0.
        for decoder in self.decoders:
            loss, metrics = decoder.loss(batch, 'test', True)
            total_loss += loss
            self.log_dict(metrics, batch_size=batch.num_graphs)
        self.log('loss/test', total_loss, batch_size=batch.num_graphs)

    def predict_step(self,
                     batch: Batch,
                     batch_idx: int = 0) -> Batch:
        self.step(batch)
        return batch

    def on_test_epoch_end(self) -> None:
        epoch = self.trainer.current_epoch + 1
        for decoder in self.decoders:
            decoder.on_epoch_end(self.logger, 'val', epoch)

    def configure_optimizers(self) -> tuple:
        optimizer = AdamW(self.parameters(),
                          lr=self.lr)
        onecycle = OneCycleLR(
                optimizer,
                max_lr=self.lr,
                total_steps=self.trainer.estimated_stepping_batches)
        return [optimizer], {'scheduler': onecycle, 'interval': 'step'}

    @staticmethod
    def add_model_args(parser: ArgumentParser) -> ArgumentParser:
        '''Add argparse argpuments for model structure'''
        model = parser.add_argument_group('model', 'NuGraph2 model configuration')
        model.add_argument('--node-feats', type=int, default=64,
                           help='Hidden dimensionality of 2D node convolutions')
        model.add_argument('--edge-feats', type=int, default=16,
                           help='Hidden dimensionality of edge convolutions')
        model.add_argument('--sp-feats', type=int, default=16,
                           help='Hidden dimensionality of spacepoint convolutions')
        model.add_argument('--event', action='store_true', default=False,
                           help='Enable event classification head')
        model.add_argument('--semantic', action='store_true', default=False,
                           help='Enable semantic segmentation head')
        model.add_argument('--filter', action='store_true', default=False,
                           help='Enable background filter head')
        return parser

    @staticmethod
    def add_train_args(parser: ArgumentParser) -> ArgumentParser:
        train = parser.add_argument_group('train', 'NuGraph2 training configuration')
        train.add_argument('--no-checkpointing', action='store_true', default=False,
                           help='Disable checkpointing during training')
        train.add_argument('--epochs', type=int, default=80,
                           help='Maximum number of epochs to train for')
        train.add_argument('--learning-rate', type=float, default=0.001,
                           help='Max learning rate during training')
        train.add_argument('--clip-gradients', type=float, default=None,
                           help='Maximum value to clip gradient norm')
        train.add_argument('--gamma', type=float, default=2,
                           help='Focal loss gamma parameter')
        return parser<|MERGE_RESOLUTION|>--- conflicted
+++ resolved
@@ -2,11 +2,7 @@
 import warnings
 
 import torch
-<<<<<<< HEAD
-from torch import Tensor
-=======
 from torch import Tensor, cat, empty
->>>>>>> bb340973
 from torch.optim import AdamW
 from torch.optim.lr_scheduler import OneCycleLR
 from pytorch_lightning import LightningModule
