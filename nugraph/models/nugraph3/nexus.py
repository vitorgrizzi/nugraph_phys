--- conflicted
+++ resolved
@@ -23,20 +23,8 @@
             nn.Sigmoid(),
         )
 
-<<<<<<< HEAD
     def forward(self, x: T, edge_index: T, n: T) -> T:
-        return self.propagate(x=x, n=n, edge_index=edge_index)
-=======
-        self.node_net = nn.Sequential(
-            nn.Linear(feats, planar_features),
-            nn.Tanh(),
-            nn.Linear(planar_features, planar_features),
-            nn.Tanh(),
-        )
-
-    def forward(self, x: Tensor, edge_index: Tensor, n: Tensor) -> Tensor:
         return self.propagate(edge_index=edge_index, x=x, n=n)
->>>>>>> 9e4a04db
 
     def message(self, x_i: T, n_j: T) -> T:
         return self.edge_net(torch.cat((x_i, n_j), dim=-1).detach()) * n_j
